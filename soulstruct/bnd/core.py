--- conflicted
+++ resolved
@@ -23,7 +23,7 @@
     def __init__(self, data: bytes, entry_id: int = None, path: str = None, magic=0x40):
         self.data = data  # Packed binary data, identical to what the unpacked file would look like.
         self.id = entry_id  # Index used by the game engine to access the packed data (in most cases).
-        self.path = path  # Full internal 'path' (in most cases). Encoded in shift_jis_2004 with escaped backslashes.
+        self.path = path  # Full internal 'path' (in most cases). Encoded in shift-jis with escaped backslashes.
         self.magic = magic  # Defaults to 0x40, which seems to be used in DS1/DS3 at least.
 
     @classmethod
@@ -162,7 +162,7 @@
                 # Skip blank lines.
                 continue
             if line.startswith(b"PATH:"):
-                current_directory = line[5:].strip().replace(b"/", b"\\").decode("shift_jis_2004").strip("\r\n")
+                current_directory = line[5:].strip().replace(b"/", b"\\").decode("shift-jis").strip("\r\n")
             else:
                 if has_id(self.bnd_magic):
                     try:
@@ -177,16 +177,10 @@
                     entry_id = None
                     entry_magic, entry_basename = self.UNPACKED_PATH_RE.match(line).group(1, 2)
                     entry_magic = int(entry_magic)
-<<<<<<< HEAD
-                entry_basename_jis = entry_basename.decode("shift_jis_2004").strip("\r\n")
-                entry_path = "\\".join((current_directory, entry_basename_jis))
-
-=======
                 entry_basename_jis = entry_basename.decode("shift-jis").strip("\r\n")
                 entry_path = "\\".join((current_directory, entry_basename_jis))  # no prefix
                 if use_id_prefix:
                     entry_basename_jis = f"__{entry_id}__{entry_basename_jis}"
->>>>>>> 15ad0eff
                 with (directory / entry_basename_jis).open("rb") as entry_file:
                     entry_data = entry_file.read()
 
@@ -241,8 +235,8 @@
                 packed_entry, _ = entry.get_data_for_pack()
                 f.write(packed_entry)
 
-        # NOTE: BND manifest is always encoded in shift_jis_2004.
-        with (directory / "bnd_manifest.txt").open("w", encoding="shift_jis_2004") as f:
+        # NOTE: BND manifest is always encoded in shift-JIS.
+        with (directory / "bnd_manifest.txt").open("w", encoding="shift-jis") as f:
             f.write(self.bnd_manifest_header)
             f.write("\n".join(manifest_lines))
 
@@ -528,7 +522,7 @@
             if has_path(self.bnd_magic):
                 entry_header_dict["path_offset"] = len(packed_entry_paths)
                 relative_entry_path_offsets.append(len(packed_entry_paths))  # Relative to start of packed entry paths.
-                packed_entry_paths += entry.get_packed_path("shift_jis_2004")
+                packed_entry_paths += entry.get_packed_path("shift-jis")
             if has_uncompressed_size(self.bnd_magic):
                 entry_header_dict["uncompressed_data_size"] = entry.data_size
 
@@ -636,7 +630,7 @@
         self.utf16_paths = header["utf16_paths"]
         self.hash_table_type = header["hash_table_type"]
         self.hash_table_offset = header["hash_table_offset"]
-        path_encoding = ("utf-16be" if self.big_endian else "utf-16le") if self.utf16_paths else "shift_jis_2004"
+        path_encoding = ("utf-16be" if self.big_endian else "utf-16le") if self.utf16_paths else "shift-jis"
 
         if header["entry_header_size"] != header_size(self.bnd_magic):
             raise ValueError(
@@ -705,7 +699,7 @@
         packed_entry_data = b""
         relative_entry_data_offsets = []
         rebuild_hash_table = not self._most_recent_hash_table
-        path_encoding = ("utf-16be" if self.big_endian else "utf-16le") if self.utf16_paths else "shift_jis_2004"
+        path_encoding = ("utf-16be" if self.big_endian else "utf-16le") if self.utf16_paths else "shift-jis"
 
         if len(self.binary_entries) != len(self._entries):
             raise ValueError(
